--- conflicted
+++ resolved
@@ -2,7 +2,6 @@
 Changelog for package mavros_msgs
 ^^^^^^^^^^^^^^^^^^^^^^^^^^^^^^^^^
 
-<<<<<<< HEAD
 2.0.5 (2021-11-28)
 ------------------
 * Merge branch 'master' into ros2
@@ -214,7 +213,7 @@
   add ros1_bridge mapping rule for renamed VfrHud message
 * make mavro_msgs compile in ROS 2
 * Contributors: Mikael Arguedas, Mike Lautman, Vladimir Ermakov
-=======
+
 1.13.0 (2022-01-13)
 -------------------
 * Merge pull request `#1690 <https://github.com/mavlink/mavros/issues/1690>`_ from mavlink/fix-enum_sensor_orientation
@@ -231,7 +230,6 @@
 
 1.12.2 (2021-12-12)
 -------------------
->>>>>>> ed762be1
 
 1.12.1 (2021-11-29)
 -------------------
