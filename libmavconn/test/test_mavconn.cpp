//
// libmavconn
// Copyright 2013-2016,2018,2021 Vladimir Ermakov, All rights reserved.
//
// This file is part of the mavros package and subject to the license terms
// in the top-level LICENSE file of the mavros repository.
// https://github.com/mavlink/mavros/tree/master/LICENSE.md
//

/**
 * Test mavconn library
 */

#include <mavconn/interface.hpp>
#include <mavconn/serial.hpp>
#include <mavconn/tcp.hpp>
#include <mavconn/udp.hpp>

// Gmock broken on Ubuntu (thrusty),
//  its gmock 1.6 require gtest 1.7, while repository only provides 1.6
//  this error exist one year without any updates.
//  https://bugs.launchpad.net/ubuntu/+source/google-mock/+bug/1201279
//
//  I think on Debian that was fixed while ago. But i can't use it in ros buildfarm.
// #include <gmock/gmock.h>
#include <gtest/gtest.h>

#include <chrono>
#include <condition_variable>
#include <limits>
#include <memory>

using namespace mavconn; // NOLINT
using mavlink_message_t = mavlink::mavlink_message_t;
using msgid_t = mavlink::msgid_t;

namespace mavlink
{
namespace common
{
using namespace mavlink::minimal;     // NOLINT
namespace msg
{
using namespace mavlink::minimal::msg;         // NOLINT
}
}
}  // namespace mavlink

static void send_heartbeat(MAVConnInterface * ip)
{
  using mavlink::common::MAV_AUTOPILOT;
  using mavlink::common::MAV_MODE;
  using mavlink::common::MAV_STATE;
  using mavlink::common::MAV_TYPE;

  mavlink::common::msg::HEARTBEAT hb = {};
  hb.type = static_cast<int>(MAV_TYPE::ONBOARD_CONTROLLER);
  hb.autopilot = static_cast<int>(MAV_AUTOPILOT::INVALID);
  hb.base_mode = static_cast<int>(MAV_MODE::MANUAL_ARMED);
  hb.custom_mode = 0;
  hb.system_status = static_cast<int>(MAV_STATE::ACTIVE);

  ip->send_message(hb);
}

class UDP : public ::testing::Test
{
public:
  std::mutex mutex;
  std::condition_variable cond;

  msgid_t message_id;

  void recv_message(const mavlink_message_t * message, const Framing framing)
  {
    (void)framing;

    // printf("Got message %u, len: %u, framing: %d\n", message->msgid, message->len, int(framing));
    message_id = message->msgid;
    cond.notify_one();
  }

  bool wait_one()
  {
    std::unique_lock<std::mutex> lock(mutex);
    return cond.wait_for(lock, std::chrono::seconds(2)) == std::cv_status::no_timeout;
  }
};

#if 0
// XXX(vooon): temparary disable that check - it don't work on Travis (with ICI)
TEST_F(UDP, bind_error)
{
  MAVConnInterface::Ptr conns[2];

  conns[0] = std::make_shared<MAVConnUDP>(42, 200, "localhost", 45000);
  ASSERT_THROW(conns[1] = std::make_shared<MAVConnUDP>(42, 200, "localhost", 45000), DeviceError);
}
#endif

TEST_F(UDP, send_message)
{
<<<<<<< HEAD
  MAVConnInterface::Ptr echo, client;

  message_id = std::numeric_limits<msgid_t>::max();
  auto msgid = mavlink::common::msg::HEARTBEAT::MSG_ID;

  // create echo server
  echo = std::make_shared<MAVConnUDP>(42, 200, "0.0.0.0", 45002);
  echo->message_received_cb = [&](const mavlink_message_t * msg, const Framing framing) {
      (void)framing;

      echo->send_message(msg);
    };

  // create client
  client = std::make_shared<MAVConnUDP>(44, 200, "0.0.0.0", 45003, "localhost", 45002);
  client->message_received_cb = std::bind(
    &UDP::recv_message, this, std::placeholders::_1,
    std::placeholders::_2);

  // wait echo
  send_heartbeat(client.get());
  send_heartbeat(client.get());
  EXPECT_EQ(wait_one(), true);
  EXPECT_EQ(message_id, msgid);
=======
	MAVConnInterface::Ptr echo, client;

	message_id = std::numeric_limits<msgid_t>::max();
	auto msgid = mavlink::common::msg::HEARTBEAT::MSG_ID;

	// create echo server
	echo = std::make_shared<MAVConnUDP>(42, 200, "0.0.0.0", 45002);
	echo->connect([&](const mavlink_message_t * msg, const Framing framing) {
		echo->send_message(msg);
	});

	// create client
	client = std::make_shared<MAVConnUDP>(44, 200, "0.0.0.0", 45003, "localhost", 45002);
	client->connect(std::bind(&UDP::recv_message, this, std::placeholders::_1, std::placeholders::_2));

	// wait echo
	send_heartbeat(client.get());
	send_heartbeat(client.get());
	EXPECT_EQ(wait_one(), true);
	EXPECT_EQ(message_id, msgid);
>>>>>>> c3f50918
}

class TCP : public UDP
{
};

TEST_F(TCP, bind_error)
{
<<<<<<< HEAD
  MAVConnInterface::Ptr conns[2];

  conns[0] = std::make_shared<MAVConnTCPServer>(42, 200, "localhost", 57600);
  ASSERT_THROW(
    conns[1] = std::make_shared<MAVConnTCPServer>(
      42, 200, "localhost",
      57600),
    DeviceError);
=======
	MAVConnInterface::Ptr conns[2];

	conns[0] = std::make_shared<MAVConnTCPServer>(42, 200, "localhost", 57600);
	conns[0]->connect(MAVConnInterface::ReceivedCb());
	ASSERT_THROW(conns[1] = std::make_shared<MAVConnTCPServer>(42, 200, "localhost", 57600), DeviceError);
>>>>>>> c3f50918
}

TEST_F(TCP, connect_error)
{
  MAVConnInterface::Ptr client;
  ASSERT_THROW(
    client = std::make_shared<MAVConnTCPClient>(42, 200, "localhost", 57666),
    DeviceError);
}

TEST_F(TCP, send_message)
{
<<<<<<< HEAD
  MAVConnInterface::Ptr echo_server, client;

  message_id = std::numeric_limits<msgid_t>::max();
  auto msgid = mavlink::common::msg::HEARTBEAT::MSG_ID;

  // create echo server
  echo_server = std::make_shared<MAVConnTCPServer>(42, 200, "0.0.0.0", 57602);
  echo_server->message_received_cb = [&](const mavlink_message_t * msg, const Framing framing) {
      (void)framing;

      echo_server->send_message(msg);
    };

  // create client
  client = std::make_shared<MAVConnTCPClient>(44, 200, "localhost", 57602);
  client->message_received_cb = std::bind(
    &TCP::recv_message, this, std::placeholders::_1,
    std::placeholders::_2);

  // wait echo
  send_heartbeat(client.get());
  send_heartbeat(client.get());
  EXPECT_EQ(wait_one(), true);
  EXPECT_EQ(message_id, msgid);
=======
	MAVConnInterface::Ptr echo_server, client;

	message_id = std::numeric_limits<msgid_t>::max();
	auto msgid = mavlink::common::msg::HEARTBEAT::MSG_ID;

	// create echo server
	echo_server = std::make_shared<MAVConnTCPServer>(42, 200, "0.0.0.0", 57602);
	echo_server->connect([&](const mavlink_message_t * msg, const Framing framing) {
		echo_server->send_message(msg);
	});

	// create client
	client = std::make_shared<MAVConnTCPClient>(44, 200, "localhost", 57602);
	client->connect(std::bind(&TCP::recv_message, this, std::placeholders::_1, std::placeholders::_2));

	// wait echo
	send_heartbeat(client.get());
	send_heartbeat(client.get());
	EXPECT_EQ(wait_one(), true);
	EXPECT_EQ(message_id, msgid);
>>>>>>> c3f50918
}

TEST_F(TCP, client_reconnect)
{
<<<<<<< HEAD
  MAVConnInterface::Ptr echo_server;
  MAVConnInterface::Ptr client1, client2;

  // create echo server
  echo_server = std::make_shared<MAVConnTCPServer>(42, 200, "0.0.0.0", 57604);
  echo_server->message_received_cb = [&](const mavlink_message_t * msg, const Framing framing) {
      (void)framing;

      echo_server->send_message(msg);
    };

  EXPECT_NO_THROW(
  {
    client1 = std::make_shared<MAVConnTCPClient>(44, 200, "localhost", 57604);
  });

  EXPECT_NO_THROW(
  {
    client2 = std::make_shared<MAVConnTCPClient>(45, 200, "localhost", 57604);
  });

  EXPECT_NO_THROW(
  {
    client1 = std::make_shared<MAVConnTCPClient>(46, 200, "localhost", 57604);
  });
=======
	MAVConnInterface::Ptr echo_server;
	MAVConnInterface::Ptr client1, client2;

	// create echo server
	echo_server = std::make_shared<MAVConnTCPServer>(42, 200, "0.0.0.0", 57604);
	echo_server->connect([&](const mavlink_message_t * msg, const Framing framing) {
		echo_server->send_message(msg);
	});

	EXPECT_NO_THROW({
			client1 = std::make_shared<MAVConnTCPClient>(44, 200, "localhost", 57604);
		});

	EXPECT_NO_THROW({
			client2 = std::make_shared<MAVConnTCPClient>(45, 200, "localhost", 57604);
		});

	EXPECT_NO_THROW({
			client1 = std::make_shared<MAVConnTCPClient>(46, 200, "localhost", 57604);
		});
>>>>>>> c3f50918
}

TEST(SERIAL, open_error)
{
  MAVConnInterface::Ptr serial;
  ASSERT_THROW(
    serial = std::make_shared<MAVConnSerial>(
      42, 200, "/some/magic/not/exist/path",
      57600),
    DeviceError);
}

#if 0
TEST(URL, open_url_serial)
{
  MAVConnInterface::Ptr serial;
  MAVConnSerial * serial_p;

  /* not best way to test tty access,
   * but it does not require any preparation
   * Disabled because it breaks terminal.
   */
  EXPECT_NO_THROW(
  {
    serial = MAVConnInterface::open_url("/dev/tty:115200");
    serial_p = dynamic_cast<MAVConnSerial *>(serial.get());
    EXPECT_NE(serial_p, nullptr);
  });

  EXPECT_NO_THROW(
  {
    serial = MAVConnInterface::open_url("serial:///dev/tty:115200?ids=2,240");
    serial_p = dynamic_cast<MAVConnSerial *>(serial.get());
    EXPECT_NE(serial_p, nullptr);
  });
}
#endif

TEST(URL, open_url_udp)
{
  MAVConnInterface::Ptr udp;
  MAVConnUDP * udp_p;

  EXPECT_NO_THROW(
  {
    udp = MAVConnInterface::open_url("udp://localhost:45004@localhost:45005/?ids=2,241");
    udp_p = dynamic_cast<MAVConnUDP *>(udp.get());
    EXPECT_NE(udp_p, nullptr);
  });

  EXPECT_NO_THROW(
  {
    udp = MAVConnInterface::open_url("udp://@localhost:45005");
    udp_p = dynamic_cast<MAVConnUDP *>(udp.get());
    EXPECT_NE(udp_p, nullptr);
  });

  EXPECT_NO_THROW(
  {
    udp = MAVConnInterface::open_url("udp://localhost:45006@");
    udp_p = dynamic_cast<MAVConnUDP *>(udp.get());
    EXPECT_NE(udp_p, nullptr);
  });

  EXPECT_THROW(
  {
    udp = MAVConnInterface::open_url("udp://localhost:45008");
  },
    DeviceError);
}

TEST(URL, open_url_tcp)
{
  MAVConnInterface::Ptr tcp_server, tcp_client;

  MAVConnTCPServer * tcp_server_p;
  MAVConnTCPClient * tcp_client_p;

  EXPECT_NO_THROW(
  {
    tcp_server = MAVConnInterface::open_url("tcp-l://localhost:57606");
    tcp_server_p = dynamic_cast<MAVConnTCPServer *>(tcp_server.get());
    EXPECT_NE(tcp_server_p, nullptr);
  });

  EXPECT_NO_THROW(
  {
    tcp_client = MAVConnInterface::open_url("tcp://localhost:57606");
    tcp_client_p = dynamic_cast<MAVConnTCPClient *>(tcp_client.get());
    EXPECT_NE(tcp_client_p, nullptr);
  });
}

int main(int argc, char ** argv)
{
  ::testing::InitGoogleTest(&argc, argv);
  return RUN_ALL_TESTS();
}<|MERGE_RESOLUTION|>--- conflicted
+++ resolved
@@ -100,7 +100,6 @@
 
 TEST_F(UDP, send_message)
 {
-<<<<<<< HEAD
   MAVConnInterface::Ptr echo, client;
 
   message_id = std::numeric_limits<msgid_t>::max();
@@ -108,45 +107,23 @@
 
   // create echo server
   echo = std::make_shared<MAVConnUDP>(42, 200, "0.0.0.0", 45002);
-  echo->message_received_cb = [&](const mavlink_message_t * msg, const Framing framing) {
-      (void)framing;
-
+  echo->connect(
+    [&](const mavlink_message_t * msg, const Framing framing) {
       echo->send_message(msg);
-    };
+    });
 
   // create client
   client = std::make_shared<MAVConnUDP>(44, 200, "0.0.0.0", 45003, "localhost", 45002);
-  client->message_received_cb = std::bind(
-    &UDP::recv_message, this, std::placeholders::_1,
-    std::placeholders::_2);
+  client->connect(
+    std::bind(
+      &UDP::recv_message, this, std::placeholders::_1,
+      std::placeholders::_2));
 
   // wait echo
   send_heartbeat(client.get());
   send_heartbeat(client.get());
   EXPECT_EQ(wait_one(), true);
   EXPECT_EQ(message_id, msgid);
-=======
-	MAVConnInterface::Ptr echo, client;
-
-	message_id = std::numeric_limits<msgid_t>::max();
-	auto msgid = mavlink::common::msg::HEARTBEAT::MSG_ID;
-
-	// create echo server
-	echo = std::make_shared<MAVConnUDP>(42, 200, "0.0.0.0", 45002);
-	echo->connect([&](const mavlink_message_t * msg, const Framing framing) {
-		echo->send_message(msg);
-	});
-
-	// create client
-	client = std::make_shared<MAVConnUDP>(44, 200, "0.0.0.0", 45003, "localhost", 45002);
-	client->connect(std::bind(&UDP::recv_message, this, std::placeholders::_1, std::placeholders::_2));
-
-	// wait echo
-	send_heartbeat(client.get());
-	send_heartbeat(client.get());
-	EXPECT_EQ(wait_one(), true);
-	EXPECT_EQ(message_id, msgid);
->>>>>>> c3f50918
 }
 
 class TCP : public UDP
@@ -155,22 +132,14 @@
 
 TEST_F(TCP, bind_error)
 {
-<<<<<<< HEAD
   MAVConnInterface::Ptr conns[2];
 
   conns[0] = std::make_shared<MAVConnTCPServer>(42, 200, "localhost", 57600);
+  conns[0]->connect(MAVConnInterface::ReceivedCb());
   ASSERT_THROW(
     conns[1] = std::make_shared<MAVConnTCPServer>(
       42, 200, "localhost",
-      57600),
-    DeviceError);
-=======
-	MAVConnInterface::Ptr conns[2];
-
-	conns[0] = std::make_shared<MAVConnTCPServer>(42, 200, "localhost", 57600);
-	conns[0]->connect(MAVConnInterface::ReceivedCb());
-	ASSERT_THROW(conns[1] = std::make_shared<MAVConnTCPServer>(42, 200, "localhost", 57600), DeviceError);
->>>>>>> c3f50918
+      57600), DeviceError);
 }
 
 TEST_F(TCP, connect_error)
@@ -183,7 +152,6 @@
 
 TEST_F(TCP, send_message)
 {
-<<<<<<< HEAD
   MAVConnInterface::Ptr echo_server, client;
 
   message_id = std::numeric_limits<msgid_t>::max();
@@ -191,60 +159,36 @@
 
   // create echo server
   echo_server = std::make_shared<MAVConnTCPServer>(42, 200, "0.0.0.0", 57602);
-  echo_server->message_received_cb = [&](const mavlink_message_t * msg, const Framing framing) {
-      (void)framing;
-
+  echo_server->connect(
+    [&](const mavlink_message_t * msg, const Framing framing) {
       echo_server->send_message(msg);
-    };
+    });
 
   // create client
   client = std::make_shared<MAVConnTCPClient>(44, 200, "localhost", 57602);
-  client->message_received_cb = std::bind(
-    &TCP::recv_message, this, std::placeholders::_1,
-    std::placeholders::_2);
+  client->connect(
+    std::bind(
+      &TCP::recv_message, this, std::placeholders::_1,
+      std::placeholders::_2));
 
   // wait echo
   send_heartbeat(client.get());
   send_heartbeat(client.get());
   EXPECT_EQ(wait_one(), true);
   EXPECT_EQ(message_id, msgid);
-=======
-	MAVConnInterface::Ptr echo_server, client;
-
-	message_id = std::numeric_limits<msgid_t>::max();
-	auto msgid = mavlink::common::msg::HEARTBEAT::MSG_ID;
-
-	// create echo server
-	echo_server = std::make_shared<MAVConnTCPServer>(42, 200, "0.0.0.0", 57602);
-	echo_server->connect([&](const mavlink_message_t * msg, const Framing framing) {
-		echo_server->send_message(msg);
-	});
-
-	// create client
-	client = std::make_shared<MAVConnTCPClient>(44, 200, "localhost", 57602);
-	client->connect(std::bind(&TCP::recv_message, this, std::placeholders::_1, std::placeholders::_2));
-
-	// wait echo
-	send_heartbeat(client.get());
-	send_heartbeat(client.get());
-	EXPECT_EQ(wait_one(), true);
-	EXPECT_EQ(message_id, msgid);
->>>>>>> c3f50918
 }
 
 TEST_F(TCP, client_reconnect)
 {
-<<<<<<< HEAD
   MAVConnInterface::Ptr echo_server;
   MAVConnInterface::Ptr client1, client2;
 
   // create echo server
   echo_server = std::make_shared<MAVConnTCPServer>(42, 200, "0.0.0.0", 57604);
-  echo_server->message_received_cb = [&](const mavlink_message_t * msg, const Framing framing) {
-      (void)framing;
-
+  echo_server->connect(
+    [&](const mavlink_message_t * msg, const Framing framing) {
       echo_server->send_message(msg);
-    };
+    });
 
   EXPECT_NO_THROW(
   {
@@ -260,28 +204,6 @@
   {
     client1 = std::make_shared<MAVConnTCPClient>(46, 200, "localhost", 57604);
   });
-=======
-	MAVConnInterface::Ptr echo_server;
-	MAVConnInterface::Ptr client1, client2;
-
-	// create echo server
-	echo_server = std::make_shared<MAVConnTCPServer>(42, 200, "0.0.0.0", 57604);
-	echo_server->connect([&](const mavlink_message_t * msg, const Framing framing) {
-		echo_server->send_message(msg);
-	});
-
-	EXPECT_NO_THROW({
-			client1 = std::make_shared<MAVConnTCPClient>(44, 200, "localhost", 57604);
-		});
-
-	EXPECT_NO_THROW({
-			client2 = std::make_shared<MAVConnTCPClient>(45, 200, "localhost", 57604);
-		});
-
-	EXPECT_NO_THROW({
-			client1 = std::make_shared<MAVConnTCPClient>(46, 200, "localhost", 57604);
-		});
->>>>>>> c3f50918
 }
 
 TEST(SERIAL, open_error)
